from typing import List, Optional
from parsons.etl.table import Table
from parsons.databases.redshift.rs_copy_table import RedshiftCopyTable
from parsons.databases.redshift.rs_create_table import RedshiftCreateTable
from parsons.databases.redshift.rs_table_utilities import RedshiftTableUtilities
from parsons.databases.redshift.rs_schema import RedshiftSchema
from parsons.databases.table import BaseTable
from parsons.databases.alchemy import Alchemy
from parsons.utilities import files, sql_helpers
from parsons.databases.database_connector import DatabaseConnector
import psycopg2
import psycopg2.extras
import os
import logging
import json
import pickle
import petl
from contextlib import contextmanager
import datetime
import random

# Max number of rows that we query at a time, so we can avoid loading huge
# data sets into memory.
# 100k rows per batch at ~1k bytes each = ~100MB per batch.
QUERY_BATCH_SIZE = 100000

logger = logging.getLogger(__name__)


class Redshift(
    RedshiftCreateTable,
    RedshiftCopyTable,
    RedshiftTableUtilities,
    RedshiftSchema,
    Alchemy,
    DatabaseConnector,
):
    """
    A Redshift class to connect to database.

    Args:
        username: str
            Required if env variable ``REDSHIFT_USERNAME`` not populated
        password: str
            Required if env variable ``REDSHIFT_PASSWORD`` not populated
        host: str
            Required if env variable ``REDSHIFT_HOST`` not populated
        db: str
            Required if env variable ``REDSHIFT_DB`` not populated
        port: int
            Required if env variable ``REDSHIFT_PORT`` not populated. Port 5439 is typical.
        timeout: int
            Seconds to timeout if connection not established
        s3_temp_bucket: str
            Name of the S3 bucket that will be used for storing data during bulk transfers.
            Required if you intend to perform bulk data transfers (eg. the copy_s3 method),
            and env variable ``S3_TEMP_BUCKET`` is not populated.
        aws_access_key_id: str
            The default AWS access key id for copying data from S3 into Redshift
            when running copy/upsert/etc methods.
            This will default to environment variable AWS_ACCESS_KEY_ID.
        aws_secret_access_key: str
            The default AWS secret access key for copying data from S3 into Redshift
            when running copy/upsert/etc methods.
            This will default to environment variable AWS_SECRET_ACCESS_KEY.
        iam_role: str
            AWS IAM Role ARN string -- an optional, different way for credentials to
            be provided in the Redshift copy command that does not require an access key.
        use_env_token: bool
            Controls use of the ``AWS_SESSION_TOKEN`` environment variable for S3. Defaults
            to ``True``. Set to ``False`` in order to ignore the ``AWS_SESSION_TOKEN`` environment
            variable even if the ``aws_session_token`` argument was not passed in.
    """

    def __init__(
        self,
        username=None,
        password=None,
        host=None,
        db=None,
        port=None,
        timeout=10,
        s3_temp_bucket=None,
        aws_access_key_id=None,
        aws_secret_access_key=None,
        iam_role=None,
        use_env_token=True,
    ):
        super().__init__()

        try:
            self.username = username or os.environ["REDSHIFT_USERNAME"]
            self.password = password or os.environ["REDSHIFT_PASSWORD"]
            self.host = host or os.environ["REDSHIFT_HOST"]
            self.db = db or os.environ["REDSHIFT_DB"]
            self.port = port or os.environ["REDSHIFT_PORT"]
        except KeyError as error:
            logger.error("Connection info missing. Most include as kwarg or " "env variable.")
            raise error

        self.timeout = timeout
        self.dialect = "redshift"
        self.s3_temp_bucket = s3_temp_bucket or os.environ.get("S3_TEMP_BUCKET")
        # Set prefix for temp S3 bucket paths that include subfolders
        self.s3_temp_bucket_prefix = None
        if self.s3_temp_bucket and "/" in self.s3_temp_bucket:
            split_temp_bucket_name = self.s3_temp_bucket.split("/", 1)
            self.s3_temp_bucket = split_temp_bucket_name[0]
            self.s3_temp_bucket_prefix = split_temp_bucket_name[1]
        self.use_env_token = use_env_token
        # We don't check/load the environment variables for aws_* here
        # because the logic in S3() and rs_copy_table.py does already.
        self.aws_access_key_id = aws_access_key_id
        self.aws_secret_access_key = aws_secret_access_key
        self.iam_role = iam_role

    @contextmanager
    def connection(self):
        """
        Generate a Redshift connection.
        The connection is set up as a python "context manager", so it will be closed
        automatically (and all queries committed) when the connection goes out of scope.

        When using the connection, make sure to put it in a ``with`` block (necessary for
        any context manager):
        ``with rs.connection() as conn:``

        `Returns:`
            Psycopg2 ``connection`` object
        """

        # Create a psycopg2 connection and cursor
        conn = psycopg2.connect(
            user=self.username,
            password=self.password,
            host=self.host,
            dbname=self.db,
            port=self.port,
            connect_timeout=self.timeout,
        )
        try:
            yield conn

            conn.commit()
        finally:
            conn.close()

    @contextmanager
    def cursor(self, connection):
        cur = connection.cursor(cursor_factory=psycopg2.extras.DictCursor)
        try:
            yield cur
        finally:
            cur.close()

    def query(self, sql: str, parameters: Optional[list] = None) -> Optional[Table]:
        """
        Execute a query against the Redshift database. Will return ``None``
        if the query returns zero rows.

        To include python variables in your query, it is recommended to pass them as parameters,
        following the `psycopg style <http://initd.org/psycopg/docs/usage.html#passing-parameters-to-sql-queries>`_.
        Using the ``parameters`` argument ensures that values are escaped properly, and avoids SQL
        injection attacks.

        **Parameter Examples**

        .. code-block:: python

            # Note that the name contains a quote, which could break your query if not escaped
            # properly.
            name = "Beatrice O'Brady"
            sql = "SELECT * FROM my_table WHERE name = %s"
            rs.query(sql, parameters=[name])

        .. code-block:: python

            names = ["Allen Smith", "Beatrice O'Brady", "Cathy Thompson"]
            placeholders = ', '.join('%s' for item in names)
            sql = f"SELECT * FROM my_table WHERE name IN ({placeholders})"
            rs.query(sql, parameters=names)

        `Args:`
            sql: str
                A valid SQL statement
            parameters: list
                A list of python variables to be converted into SQL values in your query

        `Returns:`
            Parsons Table
                See :ref:`parsons-table` for output options.

        """  # noqa: E501

        with self.connection() as connection:
            return self.query_with_connection(sql, connection, parameters=parameters)

    def query_with_connection(self, sql, connection, parameters=None, commit=True):
        """
        Execute a query against the Redshift database, with an existing connection.
        Useful for batching queries together. Will return ``None`` if the query
        returns zero rows.

        `Args:`
            sql: str
                A valid SQL statement
            connection: obj
                A connection object obtained from ``redshift.connection()``
            parameters: list
                A list of python variables to be converted into SQL values in your query
            commit: boolean
                Whether to commit the transaction immediately. If ``False`` the transaction will
                be committed when the connection goes out of scope and is closed (or you can
                commit manually with ``connection.commit()``).

        `Returns:`
            Parsons Table
                See :ref:`parsons-table` for output options.
        """

        # To Do: Have it return an ordered dict to return the
        #        rows in the correct order

        with self.cursor(connection) as cursor:
            if "credentials" not in sql:
                logger.debug(f"SQL Query: {sql}")
            cursor.execute(sql, parameters)

            if commit:
                connection.commit()

            # If the cursor is empty, don't cause an error
            if not cursor.description:
                logger.debug("Query returned 0 rows")
                return None

            else:
                # Fetch the data in batches, and "pickle" the rows to a temp file.
                # (We pickle rather than writing to, say, a CSV, so that we maintain
                # all the type information for each field.)

                temp_file = files.create_temp_file()

                with open(temp_file, "wb") as f:
                    # Grab the header
                    header = [i[0] for i in cursor.description]
                    pickle.dump(header, f)

                    while True:
                        batch = cursor.fetchmany(QUERY_BATCH_SIZE)
                        if not batch:
                            break

                        logger.debug(f"Fetched {len(batch)} rows.")
                        for row in batch:
                            pickle.dump(list(row), f)

                # Load a Table from the file
                final_tbl = Table(petl.frompickle(temp_file))

                logger.debug(f"Query returned {final_tbl.num_rows} rows.")
                return final_tbl

    def copy_s3(
        self,
        table_name,
        bucket,
        key,
        manifest=False,
        data_type="csv",
        csv_delimiter=",",
        compression=None,
        if_exists="fail",
        max_errors=0,
        distkey=None,
        sortkey=None,
        padding=None,
        varchar_max=None,
        statupdate=True,
        compupdate=True,
        ignoreheader=1,
        acceptanydate=True,
        dateformat="auto",
        timeformat="auto",
        emptyasnull=True,
        blanksasnull=True,
        nullas=None,
        acceptinvchars=True,
        truncatecolumns=False,
        columntypes=None,
        specifycols=None,
        aws_access_key_id=None,
        aws_secret_access_key=None,
        bucket_region=None,
        strict_length=True,
        template_table=None,
<<<<<<< HEAD
        encoding="utf-8",
=======
        line_delimited=False,
>>>>>>> e9c9bcd0
    ):
        """
        Copy a file from s3 to Redshift.

        `Args:`
            table_name: str
                The table name and schema (``tmc.cool_table``) to point the file.
            bucket: str
                The s3 bucket where the file or manifest is located.
            key: str
                The key of the file or manifest in the s3 bucket.
            manifest: str
                If using a manifest
            data_type: str
                The data type of the file. Only ``csv`` supported currently.
            csv_delimiter: str
                The delimiter of the ``csv``. Only relevant if data_type is ``csv``.
            compression: str
                If specified (``gzip``), will attempt to decompress the file.
            if_exists: str
                If the table already exists, either ``fail``, ``append``, ``drop``
                or ``truncate`` the table.
            max_errors: int
                The maximum number of rows that can error and be skipped before
                the job fails.
            distkey: str
                The column name of the distkey
            sortkey: str
                The column name of the sortkey
            padding: float
                A percentage padding to add to varchar columns if creating a new table. This is
                helpful to add a buffer for future copies in which the data might be wider.
            varchar_max: list
                A list of columns in which to set the width of the varchar column to 65,535
                characters.
            statupate: boolean
                Governs automatic computation and refresh of optimizer statistics at the end
                of a successful COPY command.
            compupdate: boolean
                Controls whether compression encodings are automatically applied during a COPY.
            ignore_header: int
                The number of header rows to skip. Ignored if data_type is ``json``.
            acceptanydate: boolean
                Allows any date format, including invalid formats such as 00/00/00 00:00:00, to be
                loaded without generating an error.
            emptyasnull: boolean
                Indicates that Amazon Redshift should load empty char and varchar fields
                as ``NULL``.
            blanksasnull: boolean
                Loads blank varchar fields, which consist of only white space characters,
                as ``NULL``.
            nullas: str
                Loads fields that match string as NULL
            acceptinvchars: boolean
                Enables loading of data into VARCHAR columns even if the data contains
                invalid UTF-8 characters.
            dateformat: str
                Set the date format. Defaults to ``auto``.
            timeformat: str
                Set the time format. Defaults to ``auto``.
            truncatecolumns: boolean
                If the table already exists, truncates data in columns to the appropriate number
                of characters so that it fits the column specification. Applies only to columns
                with a VARCHAR or CHAR data type, and rows 4 MB or less in size.
            columntypes: dict
                Optional map of column name to redshift column type, overriding the usual type
                inference. You only specify the columns you want to override, eg.
                ``columntypes={'phone': 'varchar(12)', 'age': 'int'})``.
            specifycols: boolean
                Adds a column list to the Redshift `COPY` command, allowing for the source table
                in an append to have the columnns out of order, and to have fewer columns with any
                leftover target table columns filled in with the `DEFAULT` value.

                This will fail if all of the source table's columns do not match a column in the
                target table. This will also fail if the target table has an `IDENTITY`
                column and that column name is among the source table's columns.
            aws_access_key_id:
                An AWS access key granted to the bucket where the file is located. Not required
                if keys are stored as environmental variables.
            aws_secret_access_key:
                An AWS secret access key granted to the bucket where the file is located. Not
                required if keys are stored as environmental variables.
            bucket_region: str
                The AWS region that the bucket is located in. This should be provided if the
                Redshift cluster is located in a different region from the temp bucket.
            strict_length: bool
                If the database table needs to be created, strict_length determines whether
                the created table's column sizes will be sized to exactly fit the current data,
                or if their size will be rounded up to account for future values being larger
                then the current dataset. defaults to ``True``; this argument is ignored if
                ``padding`` is specified
            template_table: str
                Instead of specifying columns, columntypes, and/or inference, if there
                is a pre-existing table that has the same columns/types, then use the template_table
                table name as the schema for the new table.

        `Returns`
            Parsons Table or ``None``
                See :ref:`parsons-table` for output options.
        """

        with self.connection() as connection:
            if self._create_table_precheck(connection, table_name, if_exists):
                if template_table:
                    sql = f"CREATE TABLE {table_name} (LIKE {template_table})"
                else:
                    # Grab the object from s3
                    from parsons.aws.s3 import S3

                    s3 = S3(
                        aws_access_key_id=aws_access_key_id,
                        aws_secret_access_key=aws_secret_access_key,
                        use_env_token=self.use_env_token,
                    )

                    local_path = s3.get_file(bucket, key)
                    if data_type == "csv":
<<<<<<< HEAD
                        tbl = Table.from_csv(
                            local_path, delimiter=csv_delimiter, encoding=encoding
                        )
=======
                        tbl = Table.from_csv(local_path, delimiter=csv_delimiter)
                    elif data_type == "json":
                        tbl = Table.from_json(local_path, line_delimited=line_delimited)
>>>>>>> e9c9bcd0
                    else:
                        raise TypeError("Invalid data type provided")

                    # Create the table
                    sql = self.create_statement(
                        tbl,
                        table_name,
                        padding=padding,
                        distkey=distkey,
                        sortkey=sortkey,
                        varchar_max=varchar_max,
                        columntypes=columntypes,
                        strict_length=strict_length,
                    )

                self.query_with_connection(sql, connection, commit=False)
                logger.info(f"{table_name} created.")

            # Copy the table
            logger.info(f"Data type is {data_type}")
            copy_sql = self.copy_statement(
                table_name,
                bucket,
                key,
                manifest=manifest,
                data_type=data_type,
                csv_delimiter=csv_delimiter,
                compression=compression,
                max_errors=max_errors,
                statupdate=statupdate,
                compupdate=compupdate,
                aws_access_key_id=aws_access_key_id,
                aws_secret_access_key=aws_secret_access_key,
                ignoreheader=ignoreheader,
                acceptanydate=acceptanydate,
                emptyasnull=emptyasnull,
                blanksasnull=blanksasnull,
                nullas=nullas,
                acceptinvchars=acceptinvchars,
                truncatecolumns=truncatecolumns,
                specifycols=specifycols,
                dateformat=dateformat,
                timeformat=timeformat,
                bucket_region=bucket_region,
            )

            self.query_with_connection(copy_sql, connection, commit=False)
            logger.info(f"Data copied to {table_name}.")

    def copy(
        self,
        tbl: Table,
        table_name: str,
        if_exists: str = "fail",
        max_errors: int = 0,
        distkey: Optional[str] = None,
        sortkey: Optional[str] = None,
        padding: Optional[float] = None,
        statupdate: Optional[bool] = None,
        compupdate: Optional[bool] = None,
        acceptanydate: bool = True,
        emptyasnull: bool = True,
        blanksasnull: bool = True,
        nullas: Optional[str] = None,
        acceptinvchars: bool = True,
        dateformat: str = "auto",
        timeformat: str = "auto",
        varchar_max: Optional[List[str]] = None,
        truncatecolumns: bool = False,
        columntypes: Optional[dict] = None,
        specifycols: Optional[bool] = None,
        alter_table: bool = False,
        alter_table_cascade: bool = False,
        aws_access_key_id: Optional[str] = None,
        aws_secret_access_key: Optional[str] = None,
        iam_role: Optional[str] = None,  # Unused - Should we remove?
        cleanup_s3_file: bool = True,
        template_table: Optional[str] = None,
        temp_bucket_region: Optional[str] = None,
        strict_length: bool = True,
        csv_encoding: str = "utf-8",
    ):
        """
        Copy a :ref:`parsons-table` to Redshift.

        `Args:`
            tbl: obj
                A Parsons Table.
            table_name: str
                The destination table name (ex. ``my_schema.my_table``).
            if_exists: str
                If the table already exists, either ``fail``, ``append``, ``drop``
                or ``truncate`` the table.
            max_errors: int
                The maximum number of rows that can error and be skipped before
                the job fails.
            distkey: str
                The column name of the distkey
            sortkey: str
                The column name of the sortkey
            padding: float
                A percentage padding to add to varchar columns if creating a new table. This is
                helpful to add a buffer for future copies in which the data might be wider.
            statupate: boolean
                Governs automatic computation and refresh of optimizer statistics at the end
                of a successful COPY command. If ``True`` explicitly sets ``statupate`` to on, if
                ``False`` explicitly sets ``statupate`` to off. If ``None`` stats update only if
                the table is initially empty. Defaults to ``None``.
                See `Redshift docs <https://docs.aws.amazon.com/redshift/latest/dg/copy-parameters-data-load.html#copy-statupdate>`_
                for more details.

                .. note::
                    If STATUPDATE is used, the current user must be either the table owner or a
                    superuser.

            compupdate: boolean
                Controls whether compression encodings are automatically applied during a COPY. If
                ``True`` explicitly sets ``compupdate`` to on, if ``False`` explicitly sets
                ``compupdate`` to off. If ``None`` the COPY command only chooses compression if the
                table is initially empty. Defaults to ``None``.
                See `Redshift docs <https://docs.aws.amazon.com/redshift/latest/dg/copy-parameters-data-load.html#copy-compupdate>`_
                for more details.
            acceptanydate: boolean
                Allows any date format, including invalid formats such as 00/00/00 00:00:00, to be
                loaded without generating an error.
            emptyasnull: boolean
                Indicates that Amazon Redshift should load empty char and varchar fields
                as ``NULL``.
            blanksasnull: boolean
                Loads blank varchar fields, which consist of only white space characters,
                as ``NULL``.
            nullas: str
                Loads fields that match string as NULL
            acceptinvchars: boolean
                Enables loading of data into VARCHAR columns even if the data contains
                invalid UTF-8 characters.
            dateformat: str
                Set the date format. Defaults to ``auto``.
            timeformat: str
                Set the time format. Defaults to ``auto``.
            varchar_max: list
                A list of columns in which to set the width of the varchar column to 65,535
                characters.
            truncatecolumns: boolean
                If the table already exists, truncates data in columns to the appropriate number
                of characters so that it fits the column specification. Applies only to columns
                with a VARCHAR or CHAR data type, and rows 4 MB or less in size.
            columntypes: dict
                Optional map of column name to redshift column type, overriding the usual type
                inference. You only specify the columns you want to override, eg.
                ``columntypes={'phone': 'varchar(12)', 'age': 'int'})``.
            specifycols: boolean
                Adds a column list to the Redshift `COPY` command, allowing for the source table
                in an append to have the columnns out of order, and to have fewer columns with any
                leftover target table columns filled in with the `DEFAULT` value.

                This will fail if all of the source table's columns do not match a column in the
                target table. This will also fail if the target table has an `IDENTITY`
                column and that column name is among the source table's columns.
            alter_table: boolean
                Will check if the target table varchar widths are wide enough to copy in the
                table data. If not, will attempt to alter the table to make it wide enough. This
                will not work with tables that have dependent views. To drop them, set
                ``alter_table_cascade`` to True.
            alter_table_cascade: boolean
                Will drop dependent objects when attempting to alter the table. If ``alter_table``
                is ``False``, this will be ignored.
            aws_access_key_id:
                An AWS access key granted to the bucket where the file is located. Not required
                if keys are stored as environmental variables.
            aws_secret_access_key:
                An AWS secret access key granted to the bucket where the file is located. Not
                required if keys are stored as environmental variables.
            iam_role: str
                An AWS IAM Role ARN string; an alternative credential for the COPY command
                from Redshift to S3. The IAM role must have been assigned to the Redshift
                instance and have access to the S3 bucket.
            cleanup_s3_file: boolean
                The s3 upload is removed by default on cleanup. You can set to False for debugging.
            template_table: str
                Instead of specifying columns, columntypes, and/or inference, if there
                is a pre-existing table that has the same columns/types, then use the template_table
                table name as the schema for the new table.
                Unless you set specifycols=False explicitly, a template_table will set it to True
            temp_bucket_region: str
                The AWS region that the temp bucket (specified by the TEMP_S3_BUCKET environment
                variable) is located in. This should be provided if the Redshift cluster is located
                in a different region from the temp bucket.
            strict_length: bool
                Whether or not to tightly fit the length of the table columns to the length
                of the data in ``tbl``; if ``padding`` is specified, this argument is ignored.
            csv_ecoding: str
                String encoding to use when writing the temporary CSV file that is uploaded to S3.
                Defaults to 'utf-8'.

        `Returns`
            Parsons Table or ``None``
                See :ref:`parsons-table` for output options.
        """  # noqa: E501

        # Specify the columns for a copy statement.
        if specifycols or (specifycols is None and template_table):
            cols = tbl.columns
        else:
            cols = None

        with self.connection() as connection:
            # Check to see if the table exists. If it does not or if_exists = drop, then
            # create the new table.
            if self._create_table_precheck(connection, table_name, if_exists):
                if template_table:
                    # Copy the schema from the template table
                    sql = f"CREATE TABLE {table_name} (LIKE {template_table})"
                else:
                    sql = self.create_statement(
                        tbl,
                        table_name,
                        padding=padding,
                        distkey=distkey,
                        sortkey=sortkey,
                        varchar_max=varchar_max,
                        columntypes=columntypes,
                        strict_length=strict_length,
                    )
                self.query_with_connection(sql, connection, commit=False)
                logger.info(f"{table_name} created.")

            # If alter_table is True, then alter table if the table column widths
            # are wider than the existing table.
            if alter_table:
                self.alter_varchar_column_widths(
                    tbl, table_name, drop_dependencies=alter_table_cascade
                )

            # Upload the table to S3
            key = self.temp_s3_copy(
                tbl,
                aws_access_key_id=aws_access_key_id,
                aws_secret_access_key=aws_secret_access_key,
                csv_encoding=csv_encoding,
            )

            try:
                # Copy to Redshift database.
                copy_args = {
                    "max_errors": max_errors,
                    "ignoreheader": 1,
                    "statupdate": statupdate,
                    "compupdate": compupdate,
                    "acceptanydate": acceptanydate,
                    "dateformat": dateformat,
                    "timeformat": timeformat,
                    "blanksasnull": blanksasnull,
                    "nullas": nullas,
                    "emptyasnull": emptyasnull,
                    "acceptinvchars": acceptinvchars,
                    "truncatecolumns": truncatecolumns,
                    "specifycols": cols,
                    "aws_access_key_id": aws_access_key_id,
                    "aws_secret_access_key": aws_secret_access_key,
                    "compression": "gzip",
                    "bucket_region": temp_bucket_region,
                }

                # Copy from S3 to Redshift
                sql = self.copy_statement(table_name, self.s3_temp_bucket, key, **copy_args)
                sql_censored = sql_helpers.redact_credentials(sql)

                logger.debug(f"Copy SQL command: {sql_censored}")
                self.query_with_connection(sql, connection, commit=False)

                logger.info(f"Data copied to {table_name}.")

            # Clean up the S3 bucket.
            finally:
                if key and cleanup_s3_file:
                    self.temp_s3_delete(key)

    def unload(
        self,
        sql,
        bucket,
        key_prefix,
        manifest=True,
        header=True,
        delimiter="|",
        compression="gzip",
        add_quotes=True,
        null_as=None,
        escape=True,
        allow_overwrite=True,
        parallel=True,
        max_file_size="6.2 GB",
        extension=None,
        aws_region=None,
        aws_access_key_id=None,
        aws_secret_access_key=None,
    ):
        """
        Unload Redshift data to S3 Bucket. This is a more efficient method than running a query
        to export data as it can export in parallel and directly into an S3 bucket. Consider
        using this for exports of 10MM or more rows.

        sql: str
            The SQL string to execute to generate the data to unload.
        bucket: str
           The destination S3 bucket
        key_prefix: str
            The prefix of the key names that will be written
        manifest: boolean
            Creates a manifest file that explicitly lists details for the data files
            that are created by the UNLOAD process.
        header: boolean
            Adds a header line containing column names at the top of each output file.
        delimiter: str
            Specificies the character used to separate fields. Defaults to '|'.
        compression: str
            One of ``gzip``, ``bzip2`` or ``None``. Unloads data to one or more compressed
            files per slice. Each resulting file is appended with a ``.gz`` or ``.bz2`` extension.
        add_quotes: boolean
            Places quotation marks around each unloaded data field, so that Amazon Redshift
            can unload data values that contain the delimiter itself.
        null_as: str
            Specifies a string that represents a null value in unload files. If this option is
            not specified, null values are unloaded as zero-length strings for delimited output.
        escape: boolean
            For CHAR and VARCHAR columns in delimited unload files, an escape character (\) is
            placed before every linefeed, carriage return, escape characters and delimiters.
        allow_overwrite: boolean
            If ``True``, will overwrite existing files, including the manifest file. If ``False``
            will fail.
        parallel: boolean
            By default, UNLOAD writes data in parallel to multiple files, according to the number
            of slices in the cluster. The default option is ON or TRUE. If PARALLEL is OFF or
            FALSE, UNLOAD writes to one or more data files serially, sorted absolutely according
            to the ORDER BY clause, if one is used.
        max_file_size: str
            The maximum size of files UNLOAD creates in Amazon S3. Specify a decimal value between
            5 MB and 6.2 GB.
        extension: str
            This extension will be added to the end of file names loaded to S3
        region: str
            The AWS Region where the target Amazon S3 bucket is located. REGION is required for
            UNLOAD to an Amazon S3 bucket that is not in the same AWS Region as the Amazon Redshift
            cluster.
        aws_access_key_id:
            An AWS access key granted to the bucket where the file is located. Not required
            if keys are stored as environmental variables.
        aws_secret_access_key:
            An AWS secret access key granted to the bucket where the file is located. Not
            required if keys are stored as environmental variables.
        """  # NOQA W605

        # The sql query is provided between single quotes, therefore single
        # quotes within the actual query must be escaped.
        # https://docs.aws.amazon.com/redshift/latest/dg/r_UNLOAD.html#unload-parameters
        sql = sql.replace("'", "''")

        statement = f"""
                     UNLOAD ('{sql}') to 's3://{bucket}/{key_prefix}' \n
                     {self.get_creds(aws_access_key_id, aws_secret_access_key)} \n
                     PARALLEL {parallel} \n
                     MAXFILESIZE {max_file_size}
                     """
        if manifest:
            statement += "MANIFEST \n"
        if header:
            statement += "HEADER \n"
        if delimiter:
            statement += f"DELIMITER as '{delimiter}' \n"
        if compression:
            statement += f"{compression.upper()} \n"
        if add_quotes:
            statement += "ADDQUOTES \n"
        if null_as:
            statement += f"NULL {null_as} \n"
        if escape:
            statement += "ESCAPE \n"
        if allow_overwrite:
            statement += "ALLOWOVERWRITE \n"
        if extension:
            statement += f"EXTENSION '{extension}' \n"
        if aws_region:
            statement += f"REGION {aws_region} \n"

        logger.info(f"Unloading data to s3://{bucket}/{key_prefix}")
        # Censor sensitive data
        statement_censored = sql_helpers.redact_credentials(statement)
        logger.debug(statement_censored)

        return self.query(statement)

    def drop_and_unload(
        self,
        rs_table,
        bucket,
        key,
        cascade=True,
        manifest=True,
        header=True,
        delimiter="|",
        compression="gzip",
        add_quotes=True,
        escape=True,
        allow_overwrite=True,
        parallel=True,
        max_file_size="6.2 GB",
        aws_region=None,
    ):
        """
        Unload data to s3, and then drop Redshift table

        Args:
            rs_table: str
                Redshift table.

            bucket: str
                S3 bucket

            key: str
                S3 key prefix ahead of table name

            cascade: bool
                whether to drop cascade

            ***unload params

        Returns:
            None
        """
        query_end = "cascade" if cascade else ""

        self.unload(
            sql=f"select * from {rs_table}",
            bucket=bucket,
            key_prefix=f"{key}/{rs_table.replace('.','_')}/",
            manifest=manifest,
            header=header,
            delimiter=delimiter,
            compression=compression,
            add_quotes=add_quotes,
            escape=escape,
            allow_overwrite=allow_overwrite,
            parallel=parallel,
            max_file_size=max_file_size,
            aws_region=aws_region,
        )

        self.query(f"drop table if exists {rs_table} {query_end}")

        return None

    def generate_manifest(
        self,
        buckets,
        aws_access_key_id=None,
        aws_secret_access_key=None,
        mandatory=True,
        prefix=None,
        manifest_bucket=None,
        manifest_key=None,
        path=None,
    ):
        """
        Given a list of S3 buckets, generate a manifest file (JSON format). A manifest file
        allows you to copy multiple files into a single table at once. Once the manifest is
        generated, you can pass it with the :func:`~parsons.redshift.Redshift.copy_s3` method.

        AWS keys are not required if ``AWS_ACCESS_KEY_ID`` and
        ``AWS_SECRET_ACCESS_KEY`` environmental variables set.

        `Args:`

            buckets: list or str
                A list of buckets or single bucket from which to generate manifest
            aws_access_key_id: str
                AWS access key id to access S3 bucket
            aws_secret_access_key: str
                AWS secret access key to access S3 bucket
            mandatory: boolean
                The mandatory flag indicates whether the Redshift COPY should
                terminate if the file does not exist.
            prefix: str
                Optional filter for key prefixes
            manifest_bucket: str
                Optional bucket to write manifest file.
            manifest_key: str
                Optional key name for S3 bucket to write file

        `Returns:`
            ``dict`` of manifest
        """

        from parsons.aws import S3

        s3 = S3(
            aws_access_key_id=aws_access_key_id,
            aws_secret_access_key=aws_secret_access_key,
            use_env_token=self.use_env_token,
        )

        # Deal with a single bucket being passed, rather than list.
        if isinstance(buckets, str):
            buckets = [buckets]

        # Generate manifest file
        manifest = {"entries": []}
        for bucket in buckets:
            # Retrieve list of files in bucket
            key_list = s3.list_keys(bucket, prefix=prefix)
            for key in key_list:
                manifest["entries"].append(
                    {"url": "/".join(["s3:/", bucket, key]), "mandatory": mandatory}
                )

        logger.info("Manifest generated.")

        # Save the file to s3 bucket if provided
        if manifest_key and manifest_bucket:
            # Dump the manifest to a temp JSON file
            manifest_path = files.create_temp_file()
            with open(manifest_path, "w") as manifest_file_obj:
                json.dump(manifest, manifest_file_obj, sort_keys=True, indent=4)

            # Upload the file to S3
            s3.put_file(manifest_bucket, manifest_key, manifest_path)

            logger.info(f"Manifest saved to s3://{manifest_bucket}/{manifest_key}")

        return manifest

    def upsert(
        self,
        table_obj,
        target_table,
        primary_key,
        vacuum=True,
        distinct_check=True,
        cleanup_temp_table=True,
        alter_table=True,
        alter_table_cascade=False,
        from_s3=False,
        distkey=None,
        sortkey=None,
        **copy_args,
    ):
        """
        Preform an upsert on an existing table. An upsert is a function in which rows
        in a table are updated and inserted at the same time.

        `Args:`
            table_obj: obj
                A Parsons table object
            target_table: str
                The schema and table name to upsert
            primary_key: str or list
                The primary key column(s) of the target table
            vacuum: boolean
                Re-sorts rows and reclaims space in the specified table. You must be a table owner
                or super user to effectively vacuum a table, however the method will not fail
                if you lack these priviledges.
            distinct_check: boolean
                Check if the primary key column is distinct. Raise error if not.
            cleanup_temp_table: boolean
                A temp table is dropped by default on cleanup. You can set to False for debugging.
            alter_table: boolean
                Set to False to avoid automatic varchar column resizing to accomodate new data
            alter_table_cascade: boolean
                Will drop dependent objects when attempting to alter the table. If ``alter_table``
                is ``False``, this will be ignored.
            from_s3: boolean
                Instead of specifying a table_obj (set the first argument to None),
                set this to True and include :func:`~parsons.databases.Redshift.copy_s3` arguments
                to upsert a pre-existing s3 file into the target_table
            distkey: str
                The column name of the distkey. If not provided, will default to ``primary_key``.
            sortkey: str or list
                The column name(s) of the sortkey. If not provided, will default to ``primary_key``.
            \**copy_args: kwargs
                See :func:`~parsons.databases.Redshift.copy` for options.
        """  # noqa: W605

        if isinstance(primary_key, str):
            primary_keys = [primary_key]
        else:
            primary_keys = primary_key

        # Set distkey and sortkey to argument or primary key. These keys will be used
        # for the staging table and, if it does not already exist, the destination table.
        distkey = distkey or primary_keys[0]
        sortkey = sortkey or primary_key

        if not self.table_exists(target_table):
            logger.info(
                "Target table does not exist. Copying into newly \
                         created target table."
            )
            self.copy(table_obj, target_table, distkey=distkey, sortkey=sortkey)
            return None

        if alter_table and table_obj:
            # Make target table column widths match incoming table, if necessary
            self.alter_varchar_column_widths(
                table_obj, target_table, drop_dependencies=alter_table_cascade
            )

        noise = f"{random.randrange(0, 10000):04}"[:4]
        date_stamp = datetime.datetime.now().strftime("%Y%m%d_%H%M")
        # Generate a temp table like "table_tmp_20200210_1230_14212"
        staging_tbl = "{}_stg_{}_{}".format(target_table, date_stamp, noise)

        if distinct_check:
            primary_keys_statement = ", ".join(primary_keys)
            diff = self.query(
                f"""
                select (
                    select count(*)
                    from {target_table}
                ) - (
                    SELECT COUNT(*) from (
                        select distinct {primary_keys_statement}
                        from {target_table}
                    )
                ) as total_count
            """
            ).first
            if diff > 0:
                raise ValueError("Primary key column contains duplicate values.")

        with self.connection() as connection:
            try:
                # Copy to a staging table
                logger.info(f"Building staging table: {staging_tbl}")
                if "compupdate" not in copy_args:
                    # Especially with a lot of columns, compupdate=True can
                    # cause a lot of processing/analysis by Redshift before upload.
                    # Since this is a temporary table, setting compression for each
                    # column is not impactful barely impactful
                    # https://docs.aws.amazon.com/redshift/latest/dg/c_Loading_tables_auto_compress.html
                    copy_args = dict(copy_args, compupdate=False)

                if from_s3:
                    if table_obj is not None:
                        raise ValueError(
                            "upsert(... from_s3=True) requires the first argument (table_obj)"
                            " to be None. from_s3 and table_obj are mutually exclusive."
                        )
                    self.copy_s3(staging_tbl, template_table=target_table, **copy_args)
                else:
                    self.copy(
                        table_obj,
                        staging_tbl,
                        template_table=target_table,
                        alter_table=False,  # We just did our own alter table above
                        distkey=distkey,
                        sortkey=sortkey,
                        **copy_args,
                    )

                staging_table_name = staging_tbl.split(".")[1]
                target_table_name = target_table.split(".")[1]

                # Delete rows
                comparisons = [
                    f"{staging_table_name}.{primary_key} = {target_table_name}.{primary_key}"
                    for primary_key in primary_keys
                ]
                where_clause = " and ".join(comparisons)

                sql = f"""
                       DELETE FROM {target_table}
                       USING {staging_tbl}
                       WHERE {where_clause}
                       """
                self.query_with_connection(sql, connection, commit=False)
                logger.debug(f"Target rows deleted from {target_table}.")

                # Insert rows
                # ALTER TABLE APPEND would be more efficient, but you can't run it in a
                # transaction block. It's worth the performance hit to not commit until the
                # end.
                sql = f"""
                       INSERT INTO {target_table}
                       SELECT * FROM {staging_tbl};
                       """

                self.query_with_connection(sql, connection, commit=False)
                logger.info(f"Target rows inserted to {target_table}")

            finally:
                if cleanup_temp_table:
                    # Drop the staging table
                    self.query_with_connection(
                        f"DROP TABLE IF EXISTS {staging_tbl};", connection, commit=False
                    )
                    logger.info(f"{staging_tbl} staging table dropped.")

        # Vacuum table. You must commit when running this type of transaction.
        if vacuum:
            with self.connection() as connection:
                connection.set_session(autocommit=True)
                self.query_with_connection(f"VACUUM {target_table};", connection)
                logger.info(f"{target_table} vacuumed.")

    def drop_dependencies_for_cols(self, schema, table, cols):
        fmt_cols = ", ".join([f"'{c}'" for c in cols])
        sql_depend = f"""
            select
                distinct dependent_ns.nspname||'.'||dependent_view.relname as table_name
            from pg_depend
            join pg_rewrite
                on pg_depend.objid = pg_rewrite.oid
            join pg_class as dependent_view
                on pg_rewrite.ev_class = dependent_view.oid
            join pg_class as source_table
                on pg_depend.refobjid = source_table.oid
            join pg_attribute
                on pg_depend.refobjid = pg_attribute.attrelid
                and pg_depend.refobjsubid = pg_attribute.attnum
            join pg_namespace dependent_ns
                on dependent_ns.oid = dependent_view.relnamespace
            join pg_namespace source_ns on source_ns.oid = source_table.relnamespace
            where
                source_ns.nspname = '{schema}'
                and source_table.relname = '{table}'
                and pg_attribute.attname in ({fmt_cols})
            ;
        """

        with self.connection() as connection:
            connection.set_session(autocommit=True)
            tbl = self.query_with_connection(sql_depend, connection)
            dropped_views = [row["table_name"] for row in tbl]
            if dropped_views:
                sql_drop = "\n".join([f"drop view {view} CASCADE;" for view in dropped_views])
                tbl = self.query_with_connection(sql_drop, connection)
                logger.info(f"Dropped the following views: {dropped_views}")

        return tbl

    def alter_varchar_column_widths(self, tbl, table_name, drop_dependencies=False):
        """
        Alter the width of a varchar columns in a Redshift table to match the widths
        of a Parsons table. The columns are matched by column name and not their
        index.

        `Args:`
            tbl: obj
                A Parsons table
            table_name:
                The target table name (e.g. ``my_schema.my_table``)
        `Returns:`
            ``None``
        """

        # Make the Parsons table column names match valid Redshift names
        tbl.table = petl.setheader(tbl.table, self.column_name_validate(tbl.columns))

        # Create a list of column names and max width for string values.
        pc = {c: tbl.get_column_max_width(c) for c in tbl.columns}

        # Determine the max width of the varchar columns in the Redshift table
        s, t = self.split_full_table_name(table_name)
        cols = self.get_columns(s, t)
        rc = {
            k: v["max_length"] for k, v in cols.items() if v["data_type"] == "character varying"
        }  # noqa: E501, E261

        # Figure out if any of the destination table varchar columns are smaller than the
        # associated Parsons table columns. If they are, then alter column types to expand
        # their width.
        for c in set(rc.keys()).intersection(set(pc.keys())):
            if rc[c] < pc[c] and rc[c] != 65535:
                logger.info(f"{c} not wide enough. Expanding column width.")
                # If requested size is larger than Redshift will allow,
                # automatically set to Redshift's max varchar width
                new_size = 65535
                if pc[c] < new_size:
                    new_size = pc[c]
                if drop_dependencies:
                    self.drop_dependencies_for_cols(s, t, [c])
                self.alter_table_column_type(table_name, c, "varchar", varchar_width=new_size)

    def alter_table_column_type(self, table_name, column_name, data_type, varchar_width=None):
        """
        Alter a column type of an existing table.

        table_name: str
            The table name (ex. ``my_schema.my_table``).
        column_name: str
            The target column name
        data_type: str
            A valid Redshift data type to alter the table to.
        varchar_width:
            The new width of the column if of type varchar.
        """

        sql = f"ALTER TABLE {table_name} ALTER COLUMN {column_name} TYPE {data_type}"

        if varchar_width:
            sql += f"({varchar_width})"

        with self.connection() as connection:
            connection.set_session(autocommit=True)
            self.query_with_connection(sql, connection)
            logger.info(f"Altered {table_name} {column_name}.")

    def table(self, table_name):
        # Return a Redshift table object

        return RedshiftTable(self, table_name)


class RedshiftTable(BaseTable):
    # Redshift table object.

    pass<|MERGE_RESOLUTION|>--- conflicted
+++ resolved
@@ -294,11 +294,8 @@
         bucket_region=None,
         strict_length=True,
         template_table=None,
-<<<<<<< HEAD
         encoding="utf-8",
-=======
         line_delimited=False,
->>>>>>> e9c9bcd0
     ):
         """
         Copy a file from s3 to Redshift.
@@ -416,15 +413,9 @@
 
                     local_path = s3.get_file(bucket, key)
                     if data_type == "csv":
-<<<<<<< HEAD
-                        tbl = Table.from_csv(
-                            local_path, delimiter=csv_delimiter, encoding=encoding
-                        )
-=======
-                        tbl = Table.from_csv(local_path, delimiter=csv_delimiter)
+                        tbl = Table.from_csv(local_path, delimiter=csv_delimiter, encoding=encoding)
                     elif data_type == "json":
                         tbl = Table.from_json(local_path, line_delimited=line_delimited)
->>>>>>> e9c9bcd0
                     else:
                         raise TypeError("Invalid data type provided")
 
