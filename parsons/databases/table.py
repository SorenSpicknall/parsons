--- conflicted
+++ resolved
@@ -1,11 +1,7 @@
 import logging
-<<<<<<< HEAD
 import datetime
-=======
 from typing import Optional
-
 from parsons import Table
->>>>>>> 2e8ba7ce
 
 logger = logging.getLogger(__name__)
 
